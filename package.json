{
  "name": "shadcn-electron-app",
  "version": "1.0.0",
  "private": true,
  "main": "public/electron.js",
  "license": "MIT",
  "author": {
    "name": "",
    "url": "",
    "email": ""
  },
  "homepage": "./",
  "description": "This app allows you to communicate with Anthropic's Claude through an intuitive UI. You can save conversations, configure models and parameters, and get generated responses from the models.",
  "scripts": {
    "build": "react-app-rewired build",
    "start": "react-app-rewired start",
    "start:dev": "concurrently -k \"BROWSER=none npm start\" \"npm:electron:dev\"",
    "start:prod": "npm run build && npm run electron:prod",
    "electron:dev": "wait-on http://127.0.0.1:3000 && cross-env NODE_ENV=DEV electron .",
    "electron:prod": "cross-env NODE_ENV=PROD electron .",
    "package": "npm run build && electron-builder",
    "typecheck:node": "tsc --noEmit -p tsconfig.node.json --composite false",
    "typecheck:web": "tsc --noEmit -p tsconfig.web.json --composite false",
    "typecheck": "npm run typecheck:node && npm run typecheck:web",
    "start:vite": "electron-vite preview",
    "dev": "electron-vite dev",
    "build:vite": "npm run typecheck && electron-vite build",
    "postinstall": "electron-builder install-app-deps",
    "build:unpack": "npm run build && electron-builder --dir",
    "build:win": "npm run build && electron-builder --win",
    "build:mac": "electron-vite build && electron-builder --mac",
    "build:linux": "electron-vite build && electron-builder --linux"
  },
  "dependencies": {
    "@dnd-kit/core": "^6.0.8",
    "@dnd-kit/sortable": "^7.0.2",
    "@emotion/react": "^11.11.1",
    "@emotion/styled": "^11.11.0",
    "@mui/material": "^5.13.5",
    "@reduxjs/toolkit": "^1.9.5",
    "classnames": "^2.3.2",
    "cors": "^2.8.5",
    "cross-env": "^7.0.3",
    "express": "^4.18.2",
    "http-proxy-middleware": "^2.0.6",
    "normalize.css": "^8.0.1",
    "path": "^0.12.7",
    "prismjs": "^1.29.0",
    "react": "^18.2.0",
    "react-dom": "^18.2.0",
    "react-outside-click-handler": "^1.3.0",
    "react-redux": "^8.0.7",
    "react-router-dom": "^6.11.2",
    "react-scripts": "^5.0.1",
    "react-toastify": "^9.1.3",
    "redux": "^4.2.1",
    "redux-persist": "^6.0.0",
    "remark": "^14.0.3",
    "remark-parse": "^10.0.2",
    "remark-slate": "^1.8.6",
    "remark-slate-transformer": "^0.7.5",
    "slate": "^0.94.1",
    "slate-history": "^0.93.0",
    "slate-react": "^0.97.1",
    "typescript": "^5.0.4",
    "unified": "^10.1.2",
    "uuid": "^9.0.0",
    "@electron-toolkit/preload": "^3.0.1",
    "@electron-toolkit/utils": "^3.0.0",
    "@radix-ui/react-alert-dialog": "^1.1.2",
    "@radix-ui/react-slot": "^1.1.0",
    "class-variance-authority": "^0.7.0",
    "clsx": "^2.1.1",
    "electron-updater": "^6.1.7",
    "lucide-react": "^0.511.0",
    "tailwind-merge": "^2.5.4",
    "tailwindcss-animate": "^1.0.7"
  },
  "devDependencies": {
<<<<<<< HEAD
    "@electron-forge/cli": "^6.1.1",
    "@types/mdast": "^3.0.11",
    "@types/prismjs": "^1.26.0",
    "@types/react-outside-click-handler": "^1.3.1",
    "@types/react-redux": "^7.1.25",
    "@types/uuid": "^9.0.2",
    "@typescript-eslint/eslint-plugin": "^7.18.0",
    "@typescript-eslint/parser": "^7.18.0",
    "concurrently": "^8.0.1",
    "customize-cra": "^1.0.0",
    "electron-devtools-installer": "^3.2.0",
    "react-app-rewired": "^2.2.1",
    "sass": "^1.62.1",
    "sass-resources-loader": "^2.2.5",
    "tsconfig-paths-webpack-plugin": "^4.0.1",
    "wait-on": "^7.0.1",
    "@electron-toolkit/eslint-config-prettier": "^2.0.0",
    "@electron-toolkit/eslint-config-ts": "^2.0.0",
=======
    "@electron-toolkit/eslint-config-prettier": "^3.0.0",
    "@electron-toolkit/eslint-config-ts": "^3.0.0",
>>>>>>> 70a04a4c
    "@electron-toolkit/tsconfig": "^1.0.1",
    "@types/node": "^20.17.6",
    "@types/react": "^18.3.3",
    "@types/react-dom": "^18.3.0",
    "@vitejs/plugin-react": "^4.3.1",
    "autoprefixer": "^10.4.20",
    "electron": "^31.0.2",
    "electron-builder": "^24.13.3",
    "electron-vite": "^2.3.0",
    "eslint": "^8.57.0",
    "eslint-plugin-react": "^7.34.3",
    "postcss": "^8.4.49",
    "prettier": "^3.3.2",
    "react": "^18.3.1",
    "react-dom": "^18.3.1",
    "tailwindcss": "^3.4.14",
    "typescript": "^5.5.2",
<<<<<<< HEAD
    "vite": "^5.3.1"
  },
  "build": {
    "directories": {
      "buildResources": "build"
    },
    "files": [
      "build/**/*",
      "public/**/*"
    ],
    "dmg": {
      "sign": false
    },
    "mac": {
      "icon": "build/icons/icon.icns"
    },
    "appId": "anthropic.app",
    "productName": "Claude ft. Aleph1",
    "artifactName": "claude-aleph1.${ext}",
    "linux": {
      "target": [
        "deb",
        "rpm",
        "snap"
      ],
      "category": "Utility",
      "icon": "build/icons/icon.icns"
    },
    "win": {
      "target": [
        "nsis",
        "zip"
      ],
      "artifactName": "${productName}-${os}.${ext}",
      "icon": "build/icons/icon.ico"
    }
  },
  "browserslist": {
    "production": [
      ">0.2%",
      "not dead",
      "not op_mini all"
    ],
    "development": [
      "last 1 chrome version",
      "last 1 firefox version",
      "last 1 safari version"
    ]
=======
    "vite": "^5.4.19"
>>>>>>> 70a04a4c
  }
}<|MERGE_RESOLUTION|>--- conflicted
+++ resolved
@@ -77,7 +77,6 @@
     "tailwindcss-animate": "^1.0.7"
   },
   "devDependencies": {
-<<<<<<< HEAD
     "@electron-forge/cli": "^6.1.1",
     "@types/mdast": "^3.0.11",
     "@types/prismjs": "^1.26.0",
@@ -94,12 +93,9 @@
     "sass-resources-loader": "^2.2.5",
     "tsconfig-paths-webpack-plugin": "^4.0.1",
     "wait-on": "^7.0.1",
-    "@electron-toolkit/eslint-config-prettier": "^2.0.0",
-    "@electron-toolkit/eslint-config-ts": "^2.0.0",
-=======
+    "vite": "^5.4.19",
     "@electron-toolkit/eslint-config-prettier": "^3.0.0",
     "@electron-toolkit/eslint-config-ts": "^3.0.0",
->>>>>>> 70a04a4c
     "@electron-toolkit/tsconfig": "^1.0.1",
     "@types/node": "^20.17.6",
     "@types/react": "^18.3.3",
@@ -116,9 +112,7 @@
     "react": "^18.3.1",
     "react-dom": "^18.3.1",
     "tailwindcss": "^3.4.14",
-    "typescript": "^5.5.2",
-<<<<<<< HEAD
-    "vite": "^5.3.1"
+    "typescript": "^5.5.2"
   },
   "build": {
     "directories": {
@@ -166,8 +160,5 @@
       "last 1 firefox version",
       "last 1 safari version"
     ]
-=======
-    "vite": "^5.4.19"
->>>>>>> 70a04a4c
   }
 }